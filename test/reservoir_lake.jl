@testset "reservoir simple" begin
    res = Wflow.SimpleReservoir{Float64}(
        Δt = 86400.0,
        demand = [52.523],
        maxrelease = [420.184],
        maxvolume = [25_000_000.0],
        volume = [1.925e7],
        totaloutflow = [0.0],
        inflow = [0.0],
        area = [1885665.353626924],
        outflowfunc = [1],
        targetfullfrac = [0.8],
        targetminfrac = [0.2425554726620697],
        precipitation = [4.2],
        evaporation = [1.5],
        outflow = [NaN],
        percfull = [NaN],
        demandrelease = [NaN],
        sq = [missing],
    )

    Wflow.update(res, 1, 100.0, 1, 86400.0)
    @test res.outflow[1] ≈ 91.3783714867453
    @test res.totaloutflow[1] ≈ 7.895091296454794e6
    @test res.volume[1] ≈ 2.0e7
    @test res.percfull[1] ≈ 0.80
    @test res.demandrelease[1] ≈ 52.5229994727611
    @test res.precipitation[1] ≈ 4.2
    @test res.evaporation[1] ≈ 1.5
end

<<<<<<< HEAD
datadir = joinpath(@__DIR__, "data")
@testset "reservoir SQ normal" begin
    res = Wflow.SimpleReservoir{Float64}(
        Δt = 86400,
        demand = [NaN],
        maxrelease = [NaN],
        maxvolume = [2.5e7],
        volume = [2.0e7],
        totaloutflow = [0.0],
        inflow = [0.0],
        area = [2_000_000],
        outflowfunc = [2],
        targetfullfrac = [NaN],
        targetminfrac = [NaN],
        precipitation = [4.2],
        evaporation = [1.5],
        outflow = [NaN],
        percfull = [NaN],
        demandrelease = [NaN],
        sq = [Wflow.read_sq_csv(joinpath(datadir, "input", "res_sq_1.csv"))],
    )

    Wflow.update(res, 1, 20.0, 1, 86400)
    @test res.precipitation[1] ≈ 4.2
    @test res.evaporation[1] ≈ 1.5
    @test res.demandrelease[1] ≈ 40
    @test res.outflow[1] ≈ 40
    @test res.totaloutflow[1] ≈ 3.456e6
    @test res.volume[1] ≈ 1.82774e7
end

@testset "reservoir SQ overflow" begin
        res = Wflow.SimpleReservoir{Float64}(
            Δt = 86400,
            demand = [NaN],
            maxrelease = [NaN],
            maxvolume = [2.5e7],
            volume = [2.0e7],
            totaloutflow = [0.0],
            inflow = [0.0],
            area = [2_000_000],
            outflowfunc = [2],
            targetfullfrac = [NaN],
            targetminfrac = [NaN],
            precipitation = [4.2],
            evaporation = [1.5],
            outflow = [NaN],
            percfull = [NaN],
            demandrelease = [NaN],
            sq = [Wflow.read_sq_csv(joinpath(datadir, "input", "res_sq_1.csv"))],
        )

    Wflow.update(res, 1, 150.0, 2, 86400)
    @test res.precipitation[1] ≈ 4.2
    @test res.evaporation[1] ≈ 1.5
    @test res.demandrelease[1] ≈ 50
    @test res.outflow[1] ≈ 92.19213
    @test res.totaloutflow[1] ≈ 7.9654e6
    @test res.volume[1] ≈ 2.5e7
end

@testset "natural lake" begin
    lake = Wflow.NaturalLake{Float64}(
=======
@testset "lake" begin
    lake = Wflow.Lake{Float64}(
>>>>>>> 3bdad559
        Δt = 86400.0,
        lowerlake_ind = [0],
        area = [180510409.0],
        maxstorage = Wflow.maximum_storage([1], [3], [180510409.0], [missing], [missing]),
        threshold = [0.0],
        storfunc = [1],
        outflowfunc = [3],
        totaloutflow = [0.0],
        inflow = [0.0],
        b = [0.22],
        e = [2.0],
        sh = [missing],
        hq = [missing],
        storage = Wflow.initialize_storage([1], [180510409.0], [18.5], [missing]),
        waterlevel = [18.5],
        precipitation = [20.0],
        evaporation = [3.2],
        outflow = [NaN],
    )

    Wflow.update(lake, 1, 2500.0, 181, 86400.0)
    @test lake.outflow[1] ≈ 85.31903276150577
    @test lake.totaloutflow[1] ≈ 7.371564430594098e6
    @test lake.storage[1] ≈ 3.551103576940606e9
    @test lake.waterlevel[1] ≈ 19.672569557695734
    @test lake.precipitation[1] ≈ 20.0
    @test lake.evaporation[1] ≈ 3.2
end

datadir = joinpath(@__DIR__, "data")
sh = [
    Wflow.read_sh_csv(joinpath(datadir, "input", "lake_sh_1.csv")),
    Wflow.read_sh_csv(joinpath(datadir, "input", "lake_sh_2.csv")),
]
@testset "linked lakes (HBV)" begin
    @test keys(sh[1]) == (:H, :S)
    @test typeof(values(sh[1])) == Tuple{Vector{Float},Vector{Float}}

    lake = Wflow.Lake{Float}(
        Δt = 86400.0,
        lowerlake_ind = [2, 0],
        area = [472461536.0, 60851088.0],
        maxstorage = Wflow.maximum_storage(
            [2, 2],
            [2, 1],
            [472461536.0, 60851088.0],
            sh,
            [missing, Wflow.read_hq_csv(joinpath(datadir, "input", "lake_hq_2.csv"))]
        ),
        threshold = [393.7, 0.0],
        storfunc = [2, 2],
        inflow = [0.0, 0.0],
        totaloutflow = [0.0, 0.0],
        outflowfunc = [2, 1],
        b = [140.0, 0.0],
        e = [1.5, 1.5],
        sh = sh,
        hq = [missing, Wflow.read_hq_csv(joinpath(datadir, "input", "lake_hq_2.csv"))],
        waterlevel = [395.03027, 394.87833],
        precipitation = [10.0, 10.0],
        evaporation = [2.0, 2.0],
        outflow = [NaN, NaN],
        storage = Wflow.initialize_storage(
            [2, 2],
            [472461536.0, 60851088.0],
            [395.03027, 394.87833],
            sh,
        ),
    )

    Wflow.update(lake, 1, 500.0, 15, 86400.0)
    Wflow.update(lake, 2, 500.0, 15, 86400.0)
    @test lake.outflow ≈ [214.80170846121263, 236.83281600000214] atol = 1e-2
    @test lake.totaloutflow ≈ [1.855886761104877e7, 2.0462355302400187e7] atol = 1e3
    @test lake.storage ≈ [1.2737435094769483e9, 2.6019755340159863e8] atol = 1e4
    @test lake.waterlevel ≈ [395.0912274997361, 395.2101079057371] atol = 1e-2
    lake.totaloutflow .= 0.0
    lake.inflow .= 0.0
    Wflow.update(lake, 1, 500.0, 15, 86400.0)
    Wflow.update(lake, 2, 500.0, 15, 86400.0)
    @test lake.outflow ≈ [0.0, 239.66710359986183] atol = 1e-2
    @test lake.totaloutflow ≈ [-2.2446764487487033e7, 2.070723775102806e7] atol = 1e3
    @test lake.storage ≈ [1.3431699662524352e9, 2.6073035986708355e8] atol = 1e4
    @test lake.waterlevel ≈ [395.239782021054, 395.21771942667266] atol = 1e-2
end

@testset "overflowing lake with sh and hq" begin
    lake = Wflow.Lake{Float}(
        Δt = 86400.0,
        lowerlake_ind = [0],
        area = [200_000_000],
        maxstorage = Wflow.maximum_storage(
            [2],
            [1],
            [200_000_000],
            [Wflow.read_sh_csv(joinpath(datadir, "input", "lake_sh_2.csv"))],
            [Wflow.read_hq_csv(joinpath(datadir, "input", "lake_hq_2.csv"))]
        ),
        threshold = [0.0],
        storfunc = [2],
        inflow = [0.00],
        totaloutflow = [0.0],
        outflowfunc = [1],
        b = [0.0],
        e = [0.0],
        sh = [Wflow.read_sh_csv(joinpath(datadir, "input", "lake_sh_2.csv"))],
        hq = [Wflow.read_hq_csv(joinpath(datadir, "input", "lake_hq_2.csv"))],
        waterlevel = [397.75],
        precipitation = [10.0],
        evaporation = [2.0],
        outflow = [NaN],
        storage = [410_760_000],
    )

    Wflow.update(lake, 1, 1500.0, 15, 86400.0)
    @test lake.outflow ≈ [1303.67476852] atol = 1e-2
    @test lake.totaloutflow ≈ [11.26375000e7] atol = 1e3
    @test lake.storage ≈ [4.293225e8] atol = 1e4
    @test lake.waterlevel ≈ [398.000000] atol = 1e-2
end<|MERGE_RESOLUTION|>--- conflicted
+++ resolved
@@ -29,7 +29,6 @@
     @test res.evaporation[1] ≈ 1.5
 end
 
-<<<<<<< HEAD
 datadir = joinpath(@__DIR__, "data")
 @testset "reservoir SQ normal" begin
     res = Wflow.SimpleReservoir{Float64}(
@@ -93,10 +92,8 @@
 
 @testset "natural lake" begin
     lake = Wflow.NaturalLake{Float64}(
-=======
 @testset "lake" begin
     lake = Wflow.Lake{Float64}(
->>>>>>> 3bdad559
         Δt = 86400.0,
         lowerlake_ind = [0],
         area = [180510409.0],
